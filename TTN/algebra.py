import torch
import quimb.tensor as qtn
import numpy as np
from tqdm import tqdm
from typing import Sequence, List

# kronecker product for tensor with leading batch dimension
# adapted from numpy implementation
def kron(a: torch.Tensor, b: torch.Tensor, batchs: int):
    ndb, nda = b.ndim, a.ndim
    nd = max(ndb, nda) - 1  # suppose the first dimension is batch dimension

    if nda == 0 or ndb == 0:
        return torch.multiply(a, b)

    as_ = a.shape
    bs = b.shape

    # Equalise the shapes by prepending smaller one with 1s
    as_ = (as_[0],) + (1,) * max(0, ndb - nda) + as_[1:]
    bs = (bs[0],) + (1,) * max(0, nda - ndb) + bs[1:]

    # Insert empty dimensions
    a_arr = a.view(as_)
    b_arr = b.view(bs)

    # Compute the product
    for axis in range(1, nd * 2, 2):
        a_arr = a_arr.unsqueeze(1 + axis)
    for axis in range(0, nd * 2, 2):
        b_arr = b_arr.unsqueeze(1 + axis)

    result = torch.multiply(a_arr, b_arr)

    # Reshape back
    result = result.reshape((batchs,) + tuple(np.multiply(as_[1:], bs[1:])))

    return result


# partial density matrix for data with leading batch dimension
# using quimb
def partial_dm(sites_index, dl, local_dim=2, device = 'cuda'):
    rho_dim = local_dim**len(sites_index)
    N = 0
    rho = torch.zeros((rho_dim, rho_dim), dtype=torch.complex128, device=device)
    for batch in tqdm(dl, desc='quimb partial dm'):
        
        for datum in batch[0]:
            rho += qtn.MatrixProductState(datum.squeeze().reshape(-1,1,1,2)).partial_trace(sites_index).to_dense()
            N += 1

    ## per ora ce lo teniamo così ma si può migliorare

    return rho/N

# partial density matrix for data with leading batch dimension
# using torch and assuming data is a tensor of separable states
def sep_partial_dm(
    keep_index,
    sep_states: torch.utils.data.DataLoader | torch.Tensor | qtn.TensorNetwork, # TODO: support also list of tensors with eventually different shapes
    skip_norm=False,
    device="cpu",
):
    if not isinstance(keep_index, torch.Tensor):
        keep_index = torch.tensor(keep_index, device=device, dtype=torch.int64)
    if isinstance(sep_states, torch.utils.data.DataLoader):
        discard_index = torch.ones(
            next(iter(sep_states))[0].shape[-2], dtype=torch.bool
        )
        discard_index[keep_index] = False
        rho_list = []
        for batch in tqdm(sep_states, desc="sep_partial_dm", position=1):
            batch = batch[0].to(device)
            if skip_norm:
                norm_factor = torch.eye(1, device=device)
            else:
                norm_factor = torch.prod(
                    torch.sum(batch[..., discard_index, :] ** 2, dim=-1), dim=-1
                ).squeeze()

            rhos = torch.einsum(
                "...i,...j->...ij",
                batch[..., keep_index, :].conj(),
                batch[..., keep_index, :],
            )
            rho = torch.eye(1, device=device, dtype=torch.complex128)

            for i in (
                keep_index - keep_index.min()
            ):  # strange way to index but in this way we can get the partial density matrix also for different permutations of the sites
                rho = kron(rho, rhos[..., i, :, :], batchs=batch.shape[0])

            rho_list.append(
                rho * norm_factor.view([-1] + [1] * (rho.ndim - norm_factor.ndim))
            )
        return torch.concat(rho_list, dim=0)
    
    elif isinstance(sep_states, qtn.TensorNetwork):
        batch = [tensor.data for tensor in sep_states]
        batch = torch.stack(
            batch, dim=-2
        )  # suppose the sites dimension is the second to last
        return sep_partial_dm(keep_index, batch, skip_norm=skip_norm, device=device)
    
    elif isinstance(sep_states, torch.Tensor):
        # sep_states is a tensor of separable states with shape B x N x d 
        # (B is optional batch dimension, N is number of sites, d is local dimension)
        batch = sep_states.to(device)
        if skip_norm:
            norm_factor = torch.eye(1, device=device, dtype=torch.complex128)
        else:
            discard_index = torch.ones(sep_states.shape[-2], dtype=torch.bool)
            discard_index[keep_index] = False
            norm_factor = torch.prod(
                torch.sum(batch[..., discard_index, :] ** 2, dim=-1), dim=-1
            ).squeeze()

        # get rhos of single sites
        rhos = torch.einsum(
            "...i,...j->...ij",
            batch[..., keep_index, :].conj(),
            batch[..., keep_index, :],
        )
        rho = torch.eye(1, device=device)

        # tensor product of rhos of single sites if they are selected
        for i in keep_index - keep_index.min():
            rho = kron(rho, rhos[..., i, :, :], batchs=batch.shape[0])

        return rho * norm_factor.view([-1] + [1] * (rho.ndim - norm_factor.ndim))
    
    else:
        raise TypeError(
            f"sep_states must be one of torch.utils.data.DataLoader, torch.Tensor or quimb.tensor.TensorNetwork, got: {type(sep_states)}"
        )

# partial density matrix for data with leading batch dimension
# using torch ONLY and assuming data is a tensor of separable states
def sep_partial_dm_torch(
    keep_index,
    sep_states: torch.utils.data.DataLoader | torch.Tensor, # TODO: support also list of tensors with eventually different shapes
    skip_norm=False,
    device="cpu",
):
    if not isinstance(keep_index, torch.Tensor):
        keep_index = torch.tensor(keep_index, device=device, dtype=torch.int64)
    if isinstance(sep_states, torch.utils.data.DataLoader):
        discard_index = torch.ones(
            next(iter(sep_states))[0].shape[-2], dtype=torch.bool
        )
        discard_index[keep_index] = False
        rho_list = []
        for batch in tqdm(sep_states, desc="sep_partial_dm", position=1):
            batch = batch[0].to(device)
            if skip_norm:
                norm_factor = torch.eye(1, device=device)
            else:
                norm_factor = torch.prod(
                    torch.sum(batch[..., discard_index, :] ** 2, dim=-1), dim=-1
                ).squeeze()

            rhos = torch.einsum(
                "...i,...j->...ij",
                batch[..., keep_index, :].conj(),
                batch[..., keep_index, :],
            )
            rho = torch.eye(1, device=device, dtype=torch.complex128)

            for i in (
                keep_index - keep_index.min()
            ):  # strange way to index but in this way we can get the partial density matrix also for different permutations of the sites
                rho = kron(rho, rhos[..., i, :, :], batchs=batch.shape[0])

            rho_list.append(
                rho * norm_factor.view([-1] + [1] * (rho.ndim - norm_factor.ndim))
            )
        return torch.concat(rho_list, dim=0)
    
    elif isinstance(sep_states, torch.Tensor):
        # sep_states is a tensor of separable states with shape B x N x d 
        # (B is optional batch dimension, N is number of sites, d is local dimension)
        batch = sep_states.to(device)
        if skip_norm:
            norm_factor = torch.eye(1, device=device, dtype=sep_states.dtype)
        else:
            discard_index = torch.ones(sep_states.shape[-2], dtype=torch.bool)
            discard_index[keep_index] = False
            norm_factor = torch.prod(
                torch.sum(batch[..., discard_index, :] ** 2, dim=-1), dim=-1
            ).squeeze()

        # get rhos of single sites
        rhos = torch.einsum(
            "...i,...j->...ij",
            batch[..., keep_index, :].conj(),
            batch[..., keep_index, :],
        )
        rho = torch.eye(1, device=device)

        # tensor product of rhos of single sites if they are selected
        for i in keep_index - keep_index.min():
            rho = kron(rho, rhos[..., i, :, :], batchs=batch.shape[0])

        return rho * norm_factor.view([-1] + [1] * (rho.ndim - norm_factor.ndim))
    
    else:
        raise TypeError(
            f"sep_states must be one of torch.utils.data.DataLoader, torch.Tensor or quimb.tensor.TensorNetwork, got: {type(sep_states)}"
        )


# perform network contraction assuming
# data is a tn representing separable states
# and tensor_list is a list of tensors to contract
def sep_contract(tensor_list, data_tn: qtn.TensorNetwork):

    results = []
    for tensor in tensor_list:
        contr = tensor
        for ind in tensor.inds[:2]:
            contr = (contr & data_tn._select_tids(data_tn.ind_map[ind])).contract(
                ..., output_inds=["b", tensor.inds[-1]]
            )
        results.append(contr)
    return qtn.TensorNetwork(results)

# perform network contraction assuming each
# tensor in tensor_list has to be contracted
# with two contiguous tensors in data_tensors
def sep_contract_torch(tensors, data_tensors):

    is_batch = data_tensors[0].ndim > 1
    if is_batch:
        contr_string = 'xyz,bx,by->bz'
    else:
        contr_string = 'xyz,x,y->z'
        
    results = []
    for i, tensor in enumerate(tensors):
        results.append(torch.einsum(contr_string, tensor, data_tensors[2*i], data_tensors[2*i+1]))

    return torch.stack(results).squeeze()

@torch.jit.script
def contract_up(tensor: torch.Tensor, data_tensors: List[torch.Tensor]):
    # this function is the fundamental block for TTN contractions:
    # it takes a ttn tensor and two data vectors and contracts them to a new vector
    
<<<<<<< HEAD
    left  = torch.matmul(data_tensors[0], tensor.view(tensor.shape[0], -1))             # left contraction with data (b x p) @ (p x d) -> (b x d) where d is m*n
    right = torch.bmm(data_tensors[1].unsqueeze(1), left.view(-1, tensor.shape[1], tensor.shape[2]))   # right contraction with data (b x 1 x m) @ (b x m x n) -> (b x n) 
=======
    left  = torch.matmul(data_tensors[0], tensor.contiguous().view(tensor.shape[0], -1))                # left contraction with data (b x p) @ (p x d) -> (b x d) where d is m*n
    right = torch.bmm(data_tensors[1].unsqueeze(1), left.view(-1, tensor.shape[1], tensor.shape[2]))    # right contraction with data (b x 1 x m) @ (b x m x n) -> (b x n) 
>>>>>>> 3a2ab141

    return right.view(-1, tensor.shape[2])<|MERGE_RESOLUTION|>--- conflicted
+++ resolved
@@ -247,12 +247,7 @@
     # this function is the fundamental block for TTN contractions:
     # it takes a ttn tensor and two data vectors and contracts them to a new vector
     
-<<<<<<< HEAD
-    left  = torch.matmul(data_tensors[0], tensor.view(tensor.shape[0], -1))             # left contraction with data (b x p) @ (p x d) -> (b x d) where d is m*n
-    right = torch.bmm(data_tensors[1].unsqueeze(1), left.view(-1, tensor.shape[1], tensor.shape[2]))   # right contraction with data (b x 1 x m) @ (b x m x n) -> (b x n) 
-=======
     left  = torch.matmul(data_tensors[0], tensor.contiguous().view(tensor.shape[0], -1))                # left contraction with data (b x p) @ (p x d) -> (b x d) where d is m*n
     right = torch.bmm(data_tensors[1].unsqueeze(1), left.view(-1, tensor.shape[1], tensor.shape[2]))    # right contraction with data (b x 1 x m) @ (b x m x n) -> (b x n) 
->>>>>>> 3a2ab141
 
     return right.view(-1, tensor.shape[2])