--- conflicted
+++ resolved
@@ -197,53 +197,10 @@
             images, labels = images.to(device, dtype=dtype).squeeze(), labels.to(device)
             outputs = model(images)
             probs = torch.real(torch.pow(outputs, 2))
-<<<<<<< HEAD
-            probs = probs / torch.sum(probs)
-            _, predicted = torch.max(probs.data, 1)
-            total += labels.size(0)
-            correct += (predicted == torch.where(labels == 1)[1]).sum().item()
-        
-        train_accuracy = correct / total
-
-    return train_accuracy, test_accuracy
-
-
-def accuracy_binary(model, device, train_dl, test_dl, dtype=torch.complex128, disable_pbar=False):
-    correct = 0
-    total = 0
-
-    model.eval()
-    model.to(device)
-
-    with torch.no_grad():
-        for data in tqdm(test_dl, total=len(test_dl), position=0, desc='test', disable=disable_pbar):
-            images, labels = data
-            images, labels = images.to(device, dtype=dtype).squeeze(), labels.to(device)
-            outputs = model(images)
-            probs = torch.real(torch.pow(outputs, 2))
-            #probs = probs / torch.sum(probs)
-            predicted = torch.round(probs.squeeze().data)
-            total += labels.size(0)
-            correct += (predicted == labels).sum().item()
-
-        test_accuracy = correct / total
-
-        correct = 0
-        total = 0
-
-        for data in tqdm(train_dl, total=len(train_dl), position=0, desc='train', disable=disable_pbar):
-            images, labels = data
-            images, labels = images.to(device, dtype=dtype).squeeze(), labels.to(device)
-            outputs = model(images)
-            probs = torch.real(torch.pow(outputs, 2))
-            #probs = probs / torch.sum(probs)
-            predicted = torch.round(probs.squeeze().data)
-=======
             if model.n_labels > 1:
                 _, predicted = torch.max(probs.data, 1)
             else:
                 predicted = torch.round(probs.squeeze().data)
->>>>>>> 3a2ab141
             total += labels.size(0)
             correct += (predicted == labels).sum().item()
         
